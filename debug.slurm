--- conflicted
+++ resolved
@@ -1,17 +1,9 @@
 #!/bin/bash
-<<<<<<< HEAD
 #SBATCH --job-name=scout
 #SBATCH -A SYB114
 #SBATCH -N 4
 #SBATCH -t 02:00:00
 #SBATCH -p batch
-=======
-#SBATCH --job-name=fsdp-debug
-#SBATCH -A SYB114
-#SBATCH -N 2
-#SBATCH -t 00:30:00
-#SBATCH -p batch 
->>>>>>> 2179a082
 #SBATCH -C nvme
 #SBATCH --ntasks-per-node=8
 #SBATCH --gpus-per-node=8
@@ -51,11 +43,7 @@
 LOCAL_CONFIG_DIR="${LOCAL_SSD_PATH}/config"
 
 VENV_PATH="/lustre/orion/syb111/world-shared/environments/pytorch-rocm"
-<<<<<<< HEAD
 MODEL_PATH="/lustre/orion/syb111/proj-shared/Personal/dandyjt/hf/models/Llama-4-Scout-17B-16E-Instruct/"
-=======
-MODEL_PATH="/lustre/orion/syb111/proj-shared/Personal/krusepi/projects/llms/models/${MODEL_NAME}"
->>>>>>> 2179a082
 DATA_PATH="/lustre/orion/syb111/proj-shared/Personal/krusepi/projects/llms/data/"
 DS_PATH="/lustre/orion/syb111/proj-shared/Personal/krusepi/projects/llms/mentor-rl/config/"
 
@@ -137,11 +125,7 @@
       --seed=900913 \
       --bf16=True \
       --num_train_epochs=1 \
-<<<<<<< HEAD
       --per_device_train_batch_size=1 \
-=======
-      --per_device_train_batch_size=2 \
->>>>>>> 2179a082
       --gradient_accumulation_steps=4 \
       --learning_rate=2e-5 \
       --logging_steps=1 \
