--- conflicted
+++ resolved
@@ -1,127 +1,3 @@
-<<<<<<< HEAD
-# necessary imports
-import os, sys, glob, time
-import argparse
-import numpy as np
-import tqdm.auto as tqdm
-import pandas as pd
-import torch
-import torch.nn as nn
-import torch.optim as optim
-from torch.utils.data import DataLoader, Dataset, Subset
-from DGXutils import GetLowestGPU # only need for DGX
-
-sys.path.append('../')
-
-# custom imports 
-from utils.dataset import CustomDataset
-from utils.model import CustomModel
-from utils.loss import CustomLoss
-
-## CONFIG
-device = GetLowestGPU() # only need for DGX
-train_split = 0.8
-
-num_epochs = 10
-B = 32
-
-## LOAD DATA
-dataset = CustomDataset() # skeleton code for dataset rn
-
-# get train/test split
-train_idx = np.random.choice(len(dataset), int(train_split*len(dataset)), replace=False)
-val_idx = np.array(list(set(range(len(dataset))) - set(train_idx)))
-
-# subset
-train_dataset = Subset(dataset, train_idx)
-val_dataset = Subset(dataset, val_idx)
-
-# dataloaders
-train_loader = DataLoader(train_dataset,
-                          batch_size=B, 
-                          shuffle=True)
-
-val_loader = DataLoader(val_dataset, 
-                        batch_size=B, 
-                        shuffle=False)
-
-## LOAD MODEL
-model = CustomModel() # skeleton code for model rn
-model = model.to(device)
-
-## TRAIN LOOP
-
-# optimizer and loss
-optimizer = optim.Adam(model.parameters(), lr=1e-3)
-loss = CustomLoss() # skeleton code for loss rn
-best_loss = np.inf()
-best_loss_epoch = 0
-save_path = '../checkpoints/'
-log_path = '../logs/log.txt'
-with open(log_path, 'w') as f:
-    f.write('epoch,train_loss,val_loss\n')
-
-# pbar
-train_pbar = tqdm.tqdm(range(len(train_loader)), desc='Train')
-val_pbar = tqdm.tqdm(range(len(val_loader)), desc='Val')
-
-# loop through epochs
-for epoch in range(num_epochs):
-    # instantiate loss tracking
-    train_loss = 0.0
-    val_loss = 0.0
-
-    # backprop
-    model.train()
-    for batch in tqdm(train_loader):
-        # load batches + send to device
-        x, y = batch
-        x, y = x.to(device), y.to(device)
-
-        # zero grad, forward, backward, step
-        optimizer.zero_grad()
-        y_pred = model(x)
-        L = loss(y_pred, y)
-        L.backward()
-        train_loss += L.item()
-        optimizer.step()
-        train_pbar.update(1)
-    # average loss for epoch
-    avg_train_loss = train_loss / len(train_loader)
-
-    # validation
-    model.eval()
-    with torch.no_grad():
-        for batch in tqdm(val_loader):
-            x, y = batch
-            x, y = x.to(device), y.to(device)
-            y_pred = model(x)
-            L = loss(y_pred, y)
-            val_loss += L.item()
-            val_pbar.update(1)
-    avg_val_loss = val_loss / len(val_loader)
-
-    # update best loss
-    if avg_val_loss < best_loss:
-        best_loss = avg_val_loss
-        best_loss_epoch = epoch
-        torch.save(model.state_dict(), save_path + f'model_epoch{epoch}.pth') # save model if best 
-
-    # update logs
-    with open(log_path, 'a') as f:
-        f.write(f'{epoch+1},{avg_train_loss},{avg_val_loss}\n')
-
-    # print update
-    print(f'Epoch {epoch+1}/{num_epochs} | Train Loss: {avg_train_loss:.4f} | Val Loss: {avg_val_loss:.4f} | Best Val Loss: {best_loss:.4f} at epoch {epoch+1}')
-    
-    # print model inference
-    if num_epochs % 5 == 0:
-        print(model.inference(x))
-    
-    # clear output, reset pbar
-    train_pbar.reset()
-    val_pbar.reset()
-=======
 # Import necessary libraries
 # Basic Python libraries for various operations
 import random
@@ -659,5 +535,4 @@
 
     print("\nSaving GRPO fine-tuned model...")
     model.save_pretrained("grpo_finetuned_model")
-    tokenizer.save_pretrained("grpo_finetuned_model")
->>>>>>> 63a1a478
+    tokenizer.save_pretrained("grpo_finetuned_model")